/*
 * Copyright (C) 2012 Markus Junginger, greenrobot (http://greenrobot.de)
 *
 * Licensed under the Apache License, Version 2.0 (the "License");
 * you may not use this file except in compliance with the License.
 * You may obtain a copy of the License at
 *
 *      http://www.apache.org/licenses/LICENSE-2.0
 *
 * Unless required by applicable law or agreed to in writing, software
 * distributed under the License is distributed on an "AS IS" BASIS,
 * WITHOUT WARRANTIES OR CONDITIONS OF ANY KIND, either express or implied.
 * See the License for the specific language governing permissions and
 * limitations under the License.
 */
package de.greenrobot.event;

import android.util.Log;

import java.lang.reflect.Method;
import java.lang.reflect.Modifier;
import java.util.ArrayList;
import java.util.HashMap;
import java.util.HashSet;
import java.util.List;
import java.util.Map;
import java.util.concurrent.ConcurrentHashMap;

<<<<<<< HEAD
public class SubscriberMethodFinder {
    private static final int MODIFIERS_IGNORE = Modifier.ABSTRACT | Modifier.STATIC;
=======
class SubscriberMethodFinder {
    /*
     * In newer class files, compilers may add methods. Those are called bridge or synthetic methods.
     * EventBus must ignore both. There modifiers are not public but defined in the Java class file format:
     * http://docs.oracle.com/javase/specs/jvms/se7/html/jvms-4.html#jvms-4.6-200-A.1
     */
    private static final int BRIDGE = 0x40;
    private static final int SYNTHETIC = 0x1000;

    private static final int MODIFIERS_IGNORE = Modifier.ABSTRACT | Modifier.STATIC | BRIDGE | SYNTHETIC;
>>>>>>> c146cb07
    private static final Map<String, List<SubscriberMethod>> methodCache = new HashMap<String, List<SubscriberMethod>>();

    private final Map<Class<?>, Class<?>> skipMethodVerificationForClasses;

    SubscriberMethodFinder(List<Class<?>> skipMethodVerificationForClassesList) {
        skipMethodVerificationForClasses = new ConcurrentHashMap<Class<?>, Class<?>>();
        if (skipMethodVerificationForClassesList != null) {
            for (Class<?> clazz : skipMethodVerificationForClassesList) {
                skipMethodVerificationForClasses.put(clazz, clazz);
            }
        }
    }

    public List<SubscriberMethod> findSubscriberMethods(Class<?> subscriberClass, String eventMethodName) {
        String key = subscriberClass.getName() + '.' + eventMethodName;
        List<SubscriberMethod> subscriberMethods;
        synchronized (methodCache) {
            subscriberMethods = methodCache.get(key);
        }
        if (subscriberMethods != null) {
            return subscriberMethods;
        }
        subscriberMethods = new ArrayList<SubscriberMethod>();
        Class<?> clazz = subscriberClass;
        HashSet<String> eventTypesFound = new HashSet<String>();
        StringBuilder methodKeyBuilder = new StringBuilder();
        while (clazz != null) {
            String name = clazz.getName();
            if (name.startsWith("java.") || name.startsWith("javax.") || name.startsWith("android.")) {
                // Skip system classes, this just degrades performance
                break;
            }

            // Starting with EventBus 2.2 we enforced methods to be public (might change with annotations again)
            Method[] methods = clazz.getDeclaredMethods();
            for (Method method : methods) {
                String methodName = method.getName();
                if (methodName.startsWith(eventMethodName)) {
                    int modifiers = method.getModifiers();
                    if ((modifiers & Modifier.PUBLIC) != 0 && (modifiers & MODIFIERS_IGNORE) == 0) {
                        Class<?>[] parameterTypes = method.getParameterTypes();
                        if (parameterTypes.length == 1) {
                            String modifierString = methodName.substring(eventMethodName.length());
                            ThreadMode threadMode;
                            if (modifierString.length() == 0) {
                                threadMode = ThreadMode.PostThread;
                            } else if (modifierString.equals("MainThread")) {
                                threadMode = ThreadMode.MainThread;
                            } else if (modifierString.equals("BackgroundThread")) {
                                threadMode = ThreadMode.BackgroundThread;
                            } else if (modifierString.equals("Async")) {
                                threadMode = ThreadMode.Async;
                            } else {
                                if (skipMethodVerificationForClasses.containsKey(clazz)) {
                                    continue;
                                } else {
                                    throw new EventBusException("Illegal onEvent method, check for typos: " + method);
                                }
                            }
                            Class<?> eventType = parameterTypes[0];
                            methodKeyBuilder.setLength(0);
                            methodKeyBuilder.append(methodName);
                            methodKeyBuilder.append('>').append(eventType.getName());
                            String methodKey = methodKeyBuilder.toString();
                            if (eventTypesFound.add(methodKey)) {
                                // Only add if not already found in a sub class
                                subscriberMethods.add(new SubscriberMethod(method, threadMode, eventType));
                            }
                        }
                    } else if (!skipMethodVerificationForClasses.containsKey(clazz)) {
                        Log.d(EventBus.TAG, "Skipping method (not public, static or abstract): " + clazz + "."
                                + methodName);
                    }
                }
            }
            clazz = clazz.getSuperclass();
        }
        if (subscriberMethods.isEmpty()) {
            throw new EventBusException("Subscriber " + subscriberClass + " has no public methods called "
                    + eventMethodName);
        } else {
            synchronized (methodCache) {
                methodCache.put(key, subscriberMethods);
            }
            return subscriberMethods;
        }
    }

    static void clearCaches() {
        synchronized (methodCache) {
            methodCache.clear();
        }
    }

}<|MERGE_RESOLUTION|>--- conflicted
+++ resolved
@@ -15,8 +15,6 @@
  */
 package de.greenrobot.event;
 
-import android.util.Log;
-
 import java.lang.reflect.Method;
 import java.lang.reflect.Modifier;
 import java.util.ArrayList;
@@ -26,11 +24,9 @@
 import java.util.Map;
 import java.util.concurrent.ConcurrentHashMap;
 
-<<<<<<< HEAD
+import android.util.Log;
+
 public class SubscriberMethodFinder {
-    private static final int MODIFIERS_IGNORE = Modifier.ABSTRACT | Modifier.STATIC;
-=======
-class SubscriberMethodFinder {
     /*
      * In newer class files, compilers may add methods. Those are called bridge or synthetic methods.
      * EventBus must ignore both. There modifiers are not public but defined in the Java class file format:
@@ -40,12 +36,11 @@
     private static final int SYNTHETIC = 0x1000;
 
     private static final int MODIFIERS_IGNORE = Modifier.ABSTRACT | Modifier.STATIC | BRIDGE | SYNTHETIC;
->>>>>>> c146cb07
     private static final Map<String, List<SubscriberMethod>> methodCache = new HashMap<String, List<SubscriberMethod>>();
 
     private final Map<Class<?>, Class<?>> skipMethodVerificationForClasses;
 
-    SubscriberMethodFinder(List<Class<?>> skipMethodVerificationForClassesList) {
+    public SubscriberMethodFinder(List<Class<?>> skipMethodVerificationForClassesList) {
         skipMethodVerificationForClasses = new ConcurrentHashMap<Class<?>, Class<?>>();
         if (skipMethodVerificationForClassesList != null) {
             for (Class<?> clazz : skipMethodVerificationForClassesList) {
@@ -54,7 +49,7 @@
         }
     }
 
-    public List<SubscriberMethod> findSubscriberMethods(Class<?> subscriberClass, String eventMethodName) {
+    public  List<SubscriberMethod> findSubscriberMethods(Class<?> subscriberClass, String eventMethodName) {
         String key = subscriberClass.getName() + '.' + eventMethodName;
         List<SubscriberMethod> subscriberMethods;
         synchronized (methodCache) {
