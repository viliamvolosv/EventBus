--- conflicted
+++ resolved
@@ -44,20 +44,7 @@
     }
 }
 
-<<<<<<< HEAD
-=======
-javadoc {
-    classpath += configurations.provided
-    title = "EventBus ${version} API"
-	options.bottom = 'Available under the Apache License, Version 2.0 - <i>Copyright &#169; 2012-2014 <a href="http://greenrobot.de/">greenrobot.de</a>. All Rights Reserved.</i>'
-}
 
-task javadocJar(type: Jar, dependsOn: javadoc) {
-    classifier = 'javadoc'
-    from 'build/docs/javadoc'
-}
-
->>>>>>> c146cb07
 task sourcesJar(type: Jar) {
     from sourceSets.main.allSource
     classifier = 'sources'
